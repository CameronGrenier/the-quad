--- conflicted
+++ resolved
@@ -154,42 +154,15 @@
             <div className="form-group">
               <label>Organization Name:</label>
               <input
-<<<<<<< HEAD
-                type="file"
-                name="thumbnail"
-=======
+
                 type="text"
                 name="name"
                 value={formData.name}
->>>>>>> 18692afb
+
                 onChange={handleChange}
                 required
               />
-<<<<<<< HEAD
-              <div className="file-upload-btn">
-                <svg xmlns="http://www.w3.org/2000/svg" viewBox="0 0 24 24" fill="currentColor">
-                  <path d="M18 15v3H6v-3H4v3c0 1.1.9 2 2 2h12c1.1 0 2-.9 2-2v-3h-2zM7 9l1.41 1.41L11 7.83V16h2V7.83l2.59 2.58L17 9l-5-5-5 5z"/>
-                </svg>
-                Choose Thumbnail
-              </div>
-              {formData.thumbnail && (
-                <div className="file-name">
-                  <svg xmlns="http://www.w3.org/2000/svg" viewBox="0 0 24 24" fill="currentColor">
-                    <path d="M21 19V5c0-1.1-.9-2-2-2H5c-1.1 0-2 .9-2 2v14c0 1.1.9 2 2 2h14c1.1 0 2-.9 2-2zM8.5 13.5l2.5 3.01L14.5 12l4.5 6H5l3.5-4.5z"/>
-                  </svg>
-                  {formData.thumbnail.name}
-                </div>
-              )}
-            </div>
-            {errors.thumbnail && <p className="error">{errors.thumbnail}</p>}
-          </div>
-          <div className="form-group">
-            <label>Banner:</label>
-            <div className="custom-file-upload">
-              <input
-                type="file"
-                name="banner"
-=======
+
               {errors.name && <p className="error">{errors.name}</p>}
             </div>
             
@@ -198,7 +171,7 @@
               <textarea
                 name="description"
                 value={formData.description}
->>>>>>> 18692afb
+
                 onChange={handleChange}
                 rows="4"
               />
@@ -296,36 +269,7 @@
                 </div>
               </div>
             </div>
-<<<<<<< HEAD
-            {errors.banner && <p className="error">{errors.banner}</p>}
-          </div>
-          <div className="form-group">
-            <label>Privacy:</label>
-            <CustomSelect
-              name="privacy"
-              value={formData.privacy}
-              onChange={handleChange}
-              options={[
-                { value: 'public', label: 'Public' },
-                { value: 'private', label: 'Private' }
-              ]}
-            />
-          </div>
-          <div className="form-group checkbox-group">
-            <label htmlFor="submitForOfficialStatus">Submit for Official Status</label>
-            <input
-              type="checkbox"
-              id="submitForOfficialStatus"
-              name="submitForOfficialStatus"
-              checked={formData.submitForOfficialStatus}
-              onChange={handleChange}
-            />
-          </div>
-          <button type="submit" className="submit-button" disabled={isSubmitting}>
-            {isSubmitting ? 'Creating...' : 'Create Organization'}
-          </button>
-        </form>
-=======
+
             
             <button 
               type="submit" 
@@ -336,7 +280,7 @@
             </button>
           </form>
         </div>
->>>>>>> 18692afb
+
       </div>
     </>
   );
