import React, { useState, useEffect } from 'react';
import { useParams, useNavigate } from 'react-router-dom'; // Add useNavigate
import { useAuth } from '../context/AuthContext';
import EventPost from './EventPost';
import './OrganizationPage.css';
import ImageLoader from './ImageLoader';
import MarkdownRenderer from './MarkdownRenderer';

const API_URL = process.env.REACT_APP_API_URL || 'https://the-quad-worker.gren9484.workers.dev';

const formatImageUrl = (url) => {
  if (!url) return null;
  
  // Return null for empty strings
  if (url === '') return null;
  
  // If URL is already absolute (starts with http or https)
  if (url.startsWith('http://') || url.startsWith('https://')) {
    return url;
  }
  
  // Check if path already has /images/ prefix to avoid duplication
  if (url.startsWith('/images/')) {
    // Preserve the directory structure by not encoding the slashes
    // First, remove the leading /images/ prefix
    let imagePath = url.substring('/images/'.length);
    
    // Split the path by '/' to encode each segment separately
    const segments = imagePath.split('/');
    const encodedSegments = segments.map(segment => encodeURIComponent(segment));
    
    // Join the segments back together with '/'
    return `${API_URL}/images/${encodedSegments.join('/')}`;
  }
  
  // For paths without /images/ prefix, just encode the entire string
  return `${API_URL}/images/${encodeURIComponent(url)}`;
};

function OrganizationPage() {
  const { orgId } = useParams();
  const navigate = useNavigate(); // Add useNavigate hook
  const { currentUser } = useAuth();
  const [organization, setOrganization] = useState(null);
  const [events, setEvents] = useState([]);
  const [loading, setLoading] = useState(true);
  const [error, setError] = useState(null);
  const [isAdmin, setIsAdmin] = useState(false);
  
  // Add state for delete confirmation dialog
  const [showDeleteConfirm, setShowDeleteConfirm] = useState(false);
  const [isDeleting, setIsDeleting] = useState(false);
<<<<<<< HEAD
=======
  
  // Add new state for membership
  const [isMember, setIsMember] = useState(false);
  const [joinLoading, setJoinLoading] = useState(false);
  const [memberCount, setMemberCount] = useState(0);
>>>>>>> 18692afb

  useEffect(() => {
    async function fetchOrganizationData() {
      try {
        // Fetch organization details
        const orgResponse = await fetch(`${API_URL}/api/organizations/${orgId}`);
        if (!orgResponse.ok) {
          throw new Error('Failed to fetch organization details');
        }
        const orgData = await orgResponse.json();
        
        if (orgData.success) {
          setOrganization(orgData.organization);
          setMemberCount(orgData.organization.memberCount || 0);
          
          // Check if current user is an admin of this organization
          if (currentUser) {
            // Get current user ID (checking both property names)
            const currentUserId = currentUser.id || currentUser.userID;
            
            // Debug the admin check
            console.log("Admin check - Current user ID:", currentUserId);
            console.log("Admins:", orgData.organization.admins);
            
            // Check against both possible ID properties in the admin objects
            const isUserAdmin = orgData.organization.admins?.some(
              admin => (admin.id === currentUserId || admin.userID === currentUserId)
            );
            
            console.log("Is admin result:", isUserAdmin);
            setIsAdmin(isUserAdmin);
            
            // Also check if the user is already a member
            if (currentUser.id || currentUser.userID) {
              const membershipResponse = await fetch(
                `${API_URL}/api/check-membership?orgID=${orgId}&userID=${currentUser.id || currentUser.userID}`
              );
              const membershipData = await membershipResponse.json();
              setIsMember(membershipData.isMember);
            }
          }
        } else {
          throw new Error(orgData.error || 'Organization not found');
        }
        
        // Add inside useEffect after fetching organization data
        console.log("Organization data:", orgData.organization);
        console.log("Banner URL:", orgData.organization.banner);
        
        // Fetch organization events
        const eventsResponse = await fetch(`${API_URL}/api/organizations/${orgId}/events`);
        if (!eventsResponse.ok) {
          throw new Error('Failed to fetch organization events');
        }
        const eventsData = await eventsResponse.json();
        
        if (eventsData.success) {
          setEvents(eventsData.events);
        } else {
          throw new Error(eventsData.error || 'Failed to load events');
        }
      } catch (error) {
        console.error('Error fetching organization data:', error);
        setError(error.message);
      } finally {
        setLoading(false);
      }
    }
    
    fetchOrganizationData();
  }, [orgId, currentUser]);

<<<<<<< HEAD
  // Add function to handle organization deletion
=======
  // Update the handleDeleteOrganization function
>>>>>>> 18692afb
  const handleDeleteOrganization = async () => {
    if (!isAdmin || !currentUser) return;
    
    try {
      setIsDeleting(true);
      console.log("Deleting organization:", orgId);
<<<<<<< HEAD
      console.log("Current user:", currentUser);
      
      const token = localStorage.getItem('token');
      console.log("Using token:", token ? "Token exists" : "No token found");
=======
      
      // Get the user ID (checking both property names)
      const userId = currentUser.id || currentUser.userID;
      console.log("Using user ID for deletion:", userId);
      
      const token = localStorage.getItem('token');
>>>>>>> 18692afb
      
      const response = await fetch(`${API_URL}/api/organizations/${orgId}`, {
        method: 'DELETE',
        headers: {
          'Content-Type': 'application/json',
          'Authorization': `Bearer ${token}`
        },
<<<<<<< HEAD
        body: JSON.stringify({ userID: currentUser.id })
=======
        body: JSON.stringify({ userID: userId })
>>>>>>> 18692afb
      });
      
      console.log("Delete response status:", response.status);
      
      const data = await response.json();
      console.log("Delete response data:", data);
      
      if (!response.ok) {
        throw new Error(data.error || 'Failed to delete organization');
      }
      
      setIsDeleting(false);
      setShowDeleteConfirm(false);
      
      // Navigate back to organizations list after deletion
      navigate('/organizations');
    } catch (error) {
      console.error('Error deleting organization:', error);
      setError(error.message);
      setIsDeleting(false);
    }
  };

<<<<<<< HEAD
=======
  // Add join/leave organization handler
  const handleMembershipToggle = async () => {
    if (!currentUser) {
      navigate('/login');
      return;
    }
    
    try {
      setJoinLoading(true);
      const userId = currentUser.id || currentUser.userID;
      const token = localStorage.getItem('token');
      
      const response = await fetch(`${API_URL}/api/organization-membership`, {
        method: 'POST',
        headers: {
          'Content-Type': 'application/json',
          'Authorization': `Bearer ${token}`
        },
        body: JSON.stringify({
          orgID: orgId,
          userID: userId,
          action: isMember ? 'leave' : 'join'
        })
      });
      
      const data = await response.json();
      
      if (data.success) {
        setIsMember(!isMember);
        setMemberCount(prevCount => isMember ? prevCount - 1 : prevCount + 1);
      } else {
        throw new Error(data.error || 'Failed to update membership');
      }
    } catch (error) {
      console.error('Error updating membership:', error);
      setError(`Membership update failed: ${error.message}`);
    } finally {
      setJoinLoading(false);
    }
  };

>>>>>>> 18692afb
  if (loading) {
    return (
      <div className="organization-page">
        <div className="org-loading-container">
          <div className="org-loading-spinner"></div>
          <p>Loading organization...</p>
        </div>
      </div>
    );
  }

  if (error || !organization) {
    return (
      <div className="organization-page">
        <div className="org-error-container">
          <h2>Error</h2>
          <p>{error || 'Organization not found'}</p>
          <a href="/organizations" className="back-link">Back to Organizations</a>
        </div>
      </div>
    );
  }

  return (
    <div className="organization-page">
      <div className="light-rays"></div>
      <div className="particles">
        {[...Array(15)].map((_, index) => {
          const size = Math.random() * 6 + 2;
          const left = Math.random() * 100;
          const animationDuration = Math.random() * 15 + 10;
          const delay = Math.random() * 15;
          const opacity = Math.random() * 0.3 + 0.1;
          
          return (
            <div
              key={index}
              className="particle"
              style={{
                width: `${size}px`,
                height: `${size}px`,
                left: `${left}%`,
                bottom: '-10px',
                animation: `float ${animationDuration}s linear ${delay}s infinite`,
                opacity
              }}
            />
          );
        })}
      </div>
      <div className="org-banner-container">
        <div 
          className="org-banner" 
          style={{ 
            backgroundImage: organization.banner ? 
              `url(${formatImageUrl(organization.banner)})` : 
              'linear-gradient(to right, #4c2889, #c05621)'
          }}
        >
          <div className="org-banner-overlay"></div>
        </div>
        {console.log("Formatted banner URL:", organization.banner ? formatImageUrl(organization.banner) : "No banner")}
      </div>
      
      <div className="org-header">
        <div className="org-profile">
          <div className="org-avatar">
            {organization.thumbnail ? (
              <ImageLoader 
                src={organization.thumbnail} 
                alt={organization.name} 
                className="org-avatar-img"
              />
            ) : (
              <div className="org-avatar-placeholder">
                {organization.name.charAt(0).toUpperCase()}
              </div>
            )}
          </div>
          <div className="org-details">
            <h1>{organization.name}</h1>
            <p className="org-privacy">{organization.privacy === 'public' ? 'Public Organization' : 'Private Organization'}</p>
          </div>
        </div>
        
        {isAdmin && (
          <div className="org-actions">
            <button className="create-event-btn" onClick={() => window.location.href = "/register-event"}>
              Create Event
            </button>
            <button className="edit-org-btn" onClick={() => window.location.href = `/edit-organization/${orgId}`}>
              Edit Organization
            </button>
            <button className="delete-org-btn" onClick={() => setShowDeleteConfirm(true)}>
              Delete Organization
            </button>
          </div>
        )}
      </div>
      
      <div className="org-content">
        <div className="org-sidebar">
          <div className="org-info-card">
            <h3>About</h3>
            <div className="org-description-section">
              <h2>About This Organization</h2>
              <div className="org-description">
                {organization.description ? (
                  <MarkdownRenderer content={organization.description} />
                ) : (
                  <p className="no-description">No description provided.</p>
                )}
              </div>
            </div>
            <div className="org-stats">
              <div className="stat">
                <span className="stat-value">{events.length}</span>
                <span className="stat-label">Events</span>
              </div>
              <div className="stat">
                <span className="stat-value">{memberCount}</span>
                <span className="stat-label">Members</span>
              </div>
            </div>
          </div>
          
          {!isAdmin && currentUser && (
            <button 
              className={`${isMember ? 'leave-org-btn' : 'join-org-btn'}`}
              onClick={handleMembershipToggle}
              disabled={joinLoading}
            >
              {joinLoading 
                ? 'Processing...' 
                : isMember 
                  ? 'Leave Organization' 
                  : 'Join Organization'
              }
            </button>
          )}
        </div>
        
        <div className="events-feed">
          <h2>Upcoming Events</h2>
          
          {events.length > 0 ? (
            <div className="events-list">
              {events.map(event => (
                <EventPost key={event.eventID} event={event} />
              ))}
            </div>
          ) : (
            <div className="no-events">
              <p>No upcoming events</p>
              {isAdmin && (
                <button className="create-event-btn" onClick={() => window.location.href = "/register-event"}>
                  Create Your First Event
                </button>
              )}
            </div>
          )}
        </div>
      </div>

      {/* Add the delete confirmation dialog */}
      {showDeleteConfirm && (
        <div className="delete-confirm-overlay">
          <div className="delete-confirm-dialog">
            <h3>Delete Organization</h3>
            <p>Are you sure you want to delete this organization? This action cannot be undone and will delete all associated events.</p>
            <div className="delete-confirm-buttons">
              <button 
                className="cancel-button" 
                onClick={() => setShowDeleteConfirm(false)}
                disabled={isDeleting}
              >
                Cancel
              </button>
              <button 
                className="delete-button" 
                onClick={handleDeleteOrganization}
                disabled={isDeleting}
              >
                {isDeleting ? 'Deleting...' : 'Delete Organization'}
              </button>
            </div>
          </div>
        </div>
      )}
    </div>
  );
}

export default OrganizationPage;<|MERGE_RESOLUTION|>--- conflicted
+++ resolved
@@ -50,14 +50,13 @@
   // Add state for delete confirmation dialog
   const [showDeleteConfirm, setShowDeleteConfirm] = useState(false);
   const [isDeleting, setIsDeleting] = useState(false);
-<<<<<<< HEAD
-=======
+
   
   // Add new state for membership
   const [isMember, setIsMember] = useState(false);
   const [joinLoading, setJoinLoading] = useState(false);
   const [memberCount, setMemberCount] = useState(0);
->>>>>>> 18692afb
+
 
   useEffect(() => {
     async function fetchOrganizationData() {
@@ -130,30 +129,23 @@
     fetchOrganizationData();
   }, [orgId, currentUser]);
 
-<<<<<<< HEAD
-  // Add function to handle organization deletion
-=======
+
   // Update the handleDeleteOrganization function
->>>>>>> 18692afb
+
   const handleDeleteOrganization = async () => {
     if (!isAdmin || !currentUser) return;
     
     try {
       setIsDeleting(true);
       console.log("Deleting organization:", orgId);
-<<<<<<< HEAD
-      console.log("Current user:", currentUser);
-      
-      const token = localStorage.getItem('token');
-      console.log("Using token:", token ? "Token exists" : "No token found");
-=======
+
       
       // Get the user ID (checking both property names)
       const userId = currentUser.id || currentUser.userID;
       console.log("Using user ID for deletion:", userId);
       
       const token = localStorage.getItem('token');
->>>>>>> 18692afb
+
       
       const response = await fetch(`${API_URL}/api/organizations/${orgId}`, {
         method: 'DELETE',
@@ -161,11 +153,9 @@
           'Content-Type': 'application/json',
           'Authorization': `Bearer ${token}`
         },
-<<<<<<< HEAD
-        body: JSON.stringify({ userID: currentUser.id })
-=======
+
         body: JSON.stringify({ userID: userId })
->>>>>>> 18692afb
+
       });
       
       console.log("Delete response status:", response.status);
@@ -189,8 +179,7 @@
     }
   };
 
-<<<<<<< HEAD
-=======
+
   // Add join/leave organization handler
   const handleMembershipToggle = async () => {
     if (!currentUser) {
@@ -232,7 +221,7 @@
     }
   };
 
->>>>>>> 18692afb
+
   if (loading) {
     return (
       <div className="organization-page">
