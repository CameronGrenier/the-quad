--- conflicted
+++ resolved
@@ -15,12 +15,11 @@
 import OrganizationList from './components/OrganizationList';
 import MyOrganizations from './components/MyOrganizations';
 import ExploreEvents from './components/ExploreEvents';
-<<<<<<< HEAD
-=======
+
 import EventPage from './components/EventPage';
 import EventList from './components/EventList'; // Note the 's' in EventsList
 import MyEvents from './components/MyEvents';
->>>>>>> 18692afb
+
 import { AuthProvider } from './context/AuthContext';
 import './App.css';
 
@@ -42,27 +41,7 @@
   return (
     <AuthProvider>
       <Router>
-<<<<<<< HEAD
-        {!isMobile && <Header />}
-        <main className={isMobile ? 'has-mobile-nav' : ''}>
-          <Routes>
-            <Route path="/" element={<Home />} />
-            <Route path="/login" element={<Login />} />
-            <Route path="/signup" element={<Signup />} />
-            <Route path="/calendar" element={<Calendar />} />
-            <Route path="/event/:id" element={<EventDetails />} />
-            <Route path="/register-event" element={<EventRegistration />} />
-            <Route path="/register-organization" element={<OrganizationRegistration />} /> 
-            <Route path="/questionnaire" element={<Questionnaire />} />
-            <Route path="/profile" element={<Profile />} />
-            <Route path="/organizations" element={<OrganizationList />} />
-            <Route path="/organizations/:orgId" element={<OrganizationPage />} />
-            <Route path="/my-organizations" element={<MyOrganizations />} />
-            <Route path="/events" element={<ExploreEvents />} />
-          </Routes>
-        </main>
-        {isMobile && <MobileNavbar />}
-=======
+
         <div className="app-container"> {/* Add this wrapper */}
           {!isMobile && <Header />}
           <main className={`main-content ${isMobile ? 'has-mobile-nav' : ''}`}> {/* Add this wrapper */}
@@ -85,7 +64,6 @@
           </main>
           {isMobile && <MobileNavbar />}
         </div>
->>>>>>> 18692afb
       </Router>
     </AuthProvider>
   );
