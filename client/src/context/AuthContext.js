--- conflicted
+++ resolved
@@ -84,57 +84,17 @@
   const login = async (email, password) => {
     try {
       setLoading(true);
-<<<<<<< HEAD
-      console.log("Sending login request with:", { email, password });
-
-      const response = await fetch(`${API_URL}/api/login`, {
-        method: "POST",
-        headers: {
-          "Content-Type": "application/json",
-        },
-        body: JSON.stringify({ email, password }),
-=======
+
       
       const response = await fetch(`${API_URL}/api/login`, {
         method: 'POST',
         headers: { 'Content-Type': 'application/json' },
         body: JSON.stringify({ email, password })
->>>>>>> 18692afb
+
       });
       
       const data = await response.json();
-<<<<<<< HEAD
-      console.log("Login response data:", data);
-
-      if (data.success) {
-        if (data.token && data.user) {
-          // Standardize the user object to ensure both id and userID are set
-          const user = {
-            id: data.user.userID || data.user.id,
-            userID: data.user.userID || data.user.id,
-            email: data.user.email,
-            f_name: data.user.f_name,
-            l_name: data.user.l_name,
-            // Add additional fields as needed
-          };
-
-          if (!user.id) {
-            console.error("API returned user without ID:", data);
-            return {
-              success: false,
-              error: "Invalid user data returned from server",
-            };
-          }
-
-          localStorage.setItem("token", data.token);
-          localStorage.setItem("user", JSON.stringify(user));
-          setCurrentUser(user);
-          return { success: true };
-        } else {
-          console.error("Incomplete login data returned:", data);
-          return { success: false, error: "Incomplete login data returned" };
-        }
-=======
+
       
       if (data.success && data.token) {
         localStorage.setItem('token', data.token);
@@ -157,7 +117,7 @@
         }
         
         return { success: true };
->>>>>>> 18692afb
+
       } else {
         return { success: false, error: data.error || 'Login failed' };
       }
